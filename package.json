{
  "name": "redis-smq",
  "version": "3.2.0",
  "description": "A simple high-performance Redis message queue for Node.js.",
  "author": "Weyoss <weyoss@protonmail.com>",
  "license": "MIT",
  "keywords": [
    "redis",
    "message queue",
    "message",
    "queue",
    "job queue",
    "jobs",
    "redis-smq"
  ],
  "repository": {
    "type": "git",
    "url": "https://github.com/weyoss/redis-smq.git"
  },
  "homepage": "https://github.com/weyoss/redis-smq",
  "bugs": {
    "url": "https://github.com/weyoss/redis-smq/issues"
  },
  "main": "dist/index.js",
  "types": "dist/index.d.ts",
  "dependencies": {
    "@koa/router": "^10.1.1",
    "@types/bunyan": "^1.8.7",
    "@types/ioredis": "^4.27.4",
    "@types/redis": "^2.8.31",
    "async": "^3.2.1",
    "bunyan": "^1.8.15",
    "class-transformer": "^0.4.0",
    "class-validator": "^0.13.1",
    "cron-parser": "^3.5.0",
    "ioredis": "^4.27.9",
    "koa": "^2.13.3",
    "koa-bodyparser": "^4.3.0",
    "lodash": "^4.17.21",
    "redis": "^3.1.2",
    "redis-smq-monitor": "^3.0.0",
    "redlock": "^4.2.0",
    "reflect-metadata": "^0.1.13",
    "serve-static": "^1.14.1",
    "socket.io": "^4.2.0",
    "stoppable": "^1.1.0",
    "uuid": "^8.3.2"
  },
  "devDependencies": {
    "@types/async": "^3.2.8",
    "@types/jest": "^27.0.2",
    "@types/koa": "^2.13.4",
    "@types/koa-bodyparser": "^4.3.3",
    "@types/koa__router": "^8.0.8",
    "@types/lodash": "^4.14.175",
    "@types/node": "^16.10.2",
    "@types/redlock": "^4.0.2",
    "@types/serve-static": "^1.13.10",
    "@types/stoppable": "^1.1.1",
    "@types/supertest": "^2.0.11",
    "@types/uuid": "^8.3.1",
    "@typescript-eslint/eslint-plugin": "^4.32.0",
    "@typescript-eslint/parser": "^4.32.0",
    "bluebird": "^3.7.2",
    "coveralls": "^3.1.1",
    "eslint": "^7.32.0",
    "eslint-config-prettier": "^8.3.0",
    "eslint-plugin-prettier": "^4.0.0",
    "husky": "^4.3.8",
    "jest": "^27.2.4",
    "lint-staged": "^11.1.2",
    "prettier": "^2.4.1",
    "supertest": "^6.1.6",
    "ts-jest": "^27.0.5",
    "ts-node": "^10.2.1",
    "type-coverage": "^2.18.2",
    "typescript": "^4.4.3"
  },
  "scripts": {
    "build:clean": "rimraf dist",
    "prebuild": "npm run build:clean",
    "build": "tsc",
    "format": "prettier --write \"src/**/*.ts\" \"tests/**/*.ts\"",
    "lint": "eslint \"{src,tests,types}/**/*.ts\" --fix",
    "pretest": "npm run build",
<<<<<<< HEAD
    "test": "NODE_ENV=test jest --runInBand",
    "test19": "NODE_ENV=test jest tests/test19.test.ts --runInBand",
=======
    "test": "NODE_ENV=test jest --runInBand --silent false",
>>>>>>> eed0782c
    "precoverage": "npm run build",
    "coverage": "NODE_ENV=test jest --runInBand --collectCoverage",
    "type-coverage": "type-coverage --strict --at-least 100 --ignore-files \"dist/**/*\""
  },
  "husky": {
    "hooks": {
      "pre-commit": "lint-staged",
      "pre-push": "npm run type-coverage && npm run build"
    }
  },
  "lint-staged": {
    "*.(ts)": [
      "prettier --write",
      "eslint --fix",
      "git add"
    ],
    "*.(json|js)": [
      "prettier --write",
      "git add"
    ]
  },
  "engineStrict": true,
  "engines": {
    "node": "^12 || ^14 || ^16"
  }
}<|MERGE_RESOLUTION|>--- conflicted
+++ resolved
@@ -83,12 +83,8 @@
     "format": "prettier --write \"src/**/*.ts\" \"tests/**/*.ts\"",
     "lint": "eslint \"{src,tests,types}/**/*.ts\" --fix",
     "pretest": "npm run build",
-<<<<<<< HEAD
-    "test": "NODE_ENV=test jest --runInBand",
     "test19": "NODE_ENV=test jest tests/test19.test.ts --runInBand",
-=======
     "test": "NODE_ENV=test jest --runInBand --silent false",
->>>>>>> eed0782c
     "precoverage": "npm run build",
     "coverage": "NODE_ENV=test jest --runInBand --collectCoverage",
     "type-coverage": "type-coverage --strict --at-least 100 --ignore-files \"dist/**/*\""
